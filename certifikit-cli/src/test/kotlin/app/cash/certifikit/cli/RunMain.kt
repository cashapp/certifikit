--- conflicted
+++ resolved
@@ -16,9 +16,5 @@
 package app.cash.certifikit.cli
 
 fun main() {
-<<<<<<< HEAD
-  Main.main("--host", "www.squareup.com", "--ctlogs")
-=======
   Main.main("--all", "--host", "api.twitter.com")
->>>>>>> 2b0fd016
 }